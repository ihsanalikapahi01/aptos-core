// Copyright © Aptos Foundation
// Parts of the project are originally copyright © Meta Platforms, Inc.
// SPDX-License-Identifier: Apache-2.0

use crate::{
    metrics_safety_rules::MetricsSafetyRules,
    network::{IncomingCommitRequest, NetworkSender},
    network_interface::{ConsensusMsg, ConsensusNetworkClient, DIRECT_SEND, RPC},
    pipeline::{
        buffer_manager::{
            create_channel, BufferManager, OrderedBlocks, Receiver, ResetAck, ResetRequest,
            ResetSignal, Sender,
        },
        decoupled_execution_utils::prepare_phases_and_buffer_manager,
        execution_schedule_phase::ExecutionSchedulePhase,
        execution_wait_phase::ExecutionWaitPhase,
        persisting_phase::PersistingPhase,
        pipeline_phase::PipelinePhase,
        signing_phase::SigningPhase,
        tests::test_utils::prepare_executed_blocks_with_ledger_info,
    },
    test_utils::{
        consensus_runtime, timed_block_on, EmptyStateComputer, MockStorage,
        RandomComputeResultStateComputer,
    },
};
use aptos_bounded_executor::BoundedExecutor;
use aptos_channels::{aptos_channel, message_queues::QueueStyle};
use aptos_config::network_id::NetworkId;
use aptos_consensus_types::{
    block::block_test_utils::certificate_for_genesis, pipelined_block::PipelinedBlock,
    vote_proposal::VoteProposal,
};
use aptos_crypto::{hash::ACCUMULATOR_PLACEHOLDER_HASH, HashValue};
use aptos_infallible::Mutex;
use aptos_network::{
    application::{interface::NetworkClient, storage::PeersAndMetadata},
    peer_manager::{ConnectionRequestSender, PeerManagerRequestSender},
    protocols::{
        network,
        network::{Event, NewNetworkSender},
    },
};
use aptos_safety_rules::{PersistentSafetyStorage, SafetyRulesManager};
use aptos_secure_storage::Storage;
use aptos_types::{
    account_address::AccountAddress,
    epoch_state::EpochState,
    ledger_info::LedgerInfo,
    validator_signer::ValidatorSigner,
    validator_verifier::{random_validator_verifier, ValidatorVerifier},
    waypoint::Waypoint,
};
use futures::{channel::oneshot, FutureExt, SinkExt, StreamExt};
use itertools::enumerate;
use maplit::hashmap;
use std::sync::Arc;
use tokio::runtime::Runtime;

pub fn prepare_buffer_manager(
    bounded_executor: BoundedExecutor,
) -> (
    BufferManager,
    Sender<OrderedBlocks>,
    Sender<ResetRequest>,
    aptos_channel::Sender<AccountAddress, IncomingCommitRequest>,
    aptos_channels::UnboundedReceiver<Event<ConsensusMsg>>,
    PipelinePhase<ExecutionSchedulePhase>,
    PipelinePhase<ExecutionWaitPhase>,
    PipelinePhase<SigningPhase>,
    PipelinePhase<PersistingPhase>,
    HashValue,
    Vec<ValidatorSigner>,
    Receiver<OrderedBlocks>,
    ValidatorVerifier,
) {
    let num_nodes = 1;
    let channel_size = 30;

    let (signers, validators) = random_validator_verifier(num_nodes, None, false);
    let signer = &signers[0];
    let author = signer.author();
    let validator_set = (&validators).into();

    let waypoint =
        Waypoint::new_epoch_boundary(&LedgerInfo::mock_genesis(Some(validator_set))).unwrap();

    let safety_storage = PersistentSafetyStorage::initialize(
        Storage::from(aptos_secure_storage::InMemoryStorage::new()),
        signer.author(),
        signer.private_key().clone(),
        waypoint,
        true,
    );
    let (_, storage) = MockStorage::start_for_testing((&validators).into());

    let safety_rules_manager = SafetyRulesManager::new_local(safety_storage);

    let mut safety_rules = MetricsSafetyRules::new(safety_rules_manager.client(), storage);
    safety_rules.perform_initialize().unwrap();

    let (network_reqs_tx, _network_reqs_rx) = aptos_channel::new(QueueStyle::FIFO, 8, None);
    let (connection_reqs_tx, _) = aptos_channel::new(QueueStyle::FIFO, 8, None);
    let network_sender = network::NetworkSender::new(
        PeerManagerRequestSender::new(network_reqs_tx),
        ConnectionRequestSender::new(connection_reqs_tx),
    );
    let network_client = NetworkClient::new(
        DIRECT_SEND.into(),
        RPC.into(),
        hashmap! {NetworkId::Validator => network_sender},
        PeersAndMetadata::new(&[NetworkId::Validator]),
    );
    let consensus_network_client = ConsensusNetworkClient::new(network_client);

    let (self_loop_tx, self_loop_rx) = aptos_channels::new_unbounded_test();
    let network = NetworkSender::new(
        author,
        consensus_network_client,
        self_loop_tx,
        validators.clone(),
    );

    let (msg_tx, msg_rx) = aptos_channel::new::<AccountAddress, IncomingCommitRequest>(
        QueueStyle::FIFO,
        channel_size,
        None,
    );

    let (result_tx, result_rx) = create_channel::<OrderedBlocks>();
    let state_computer = Arc::new(EmptyStateComputer::new(result_tx));

    let (block_tx, block_rx) = create_channel::<OrderedBlocks>();
    let (buffer_reset_tx, buffer_reset_rx) = create_channel::<ResetRequest>();

    let mocked_execution_proxy = Arc::new(RandomComputeResultStateComputer::new());
    let hash_val = mocked_execution_proxy.get_root_hash();

    let (
        execution_schedule_phase_pipeline,
        execution_wait_phase_pipeline,
        signing_phase_pipeline,
        persisting_phase_pipeline,
        buffer_manager,
    ) = prepare_phases_and_buffer_manager(
        author,
        mocked_execution_proxy,
        Arc::new(Mutex::new(safety_rules)),
        network,
        msg_rx,
        state_computer,
        block_rx,
        buffer_reset_rx,
        Arc::new(EpochState {
            epoch: 1,
            verifier: validators.clone(),
        }),
        bounded_executor,
<<<<<<< HEAD
        false,
=======
        None,
>>>>>>> 4eae1fa3
    );

    (
        buffer_manager,
        block_tx,
        buffer_reset_tx,
        msg_tx,       // channel to pass commit messages into the buffer manager
        self_loop_rx, // channel to receive message from the buffer manager itself
        execution_schedule_phase_pipeline,
        execution_wait_phase_pipeline,
        signing_phase_pipeline,
        persisting_phase_pipeline,
        hash_val,
        signers,
        result_rx,
        validators,
    )
}

pub fn launch_buffer_manager() -> (
    Sender<OrderedBlocks>,
    Sender<ResetRequest>,
    aptos_channel::Sender<AccountAddress, IncomingCommitRequest>,
    aptos_channels::UnboundedReceiver<Event<ConsensusMsg>>,
    HashValue,
    Runtime,
    Vec<ValidatorSigner>,
    Receiver<OrderedBlocks>,
    ValidatorVerifier,
) {
    let runtime = consensus_runtime();

    let bounded_executor: BoundedExecutor = BoundedExecutor::new(1, runtime.handle().clone());
    let (
        buffer_manager,
        block_tx,
        reset_tx,
        msg_tx,       // channel to pass commit messages into the buffer manager
        self_loop_rx, // channel to receive message from the buffer manager itself
        execution_schedule_phase_pipeline,
        execution_wait_phase_pipeline,
        signing_phase_pipeline,
        persisting_phase_pipeline,
        hash_val,
        signers,
        result_rx,
        validators,
    ) = prepare_buffer_manager(bounded_executor);

    runtime.spawn(execution_schedule_phase_pipeline.start());
    runtime.spawn(execution_wait_phase_pipeline.start());
    runtime.spawn(signing_phase_pipeline.start());
    runtime.spawn(persisting_phase_pipeline.start());
    runtime.spawn(buffer_manager.start());

    (
        block_tx,
        reset_tx,
        msg_tx,
        self_loop_rx,
        hash_val,
        runtime,
        signers,
        result_rx,
        validators,
    )
}

async fn loopback_commit_vote(
    msg: Event<ConsensusMsg>,
    msg_tx: &aptos_channel::Sender<AccountAddress, IncomingCommitRequest>,
    verifier: &ValidatorVerifier,
) {
    match msg {
        Event::RpcRequest(author, msg, protocol, callback) => {
            if let ConsensusMsg::CommitMessage(msg) = msg {
                msg.verify(verifier).unwrap();
                let request = IncomingCommitRequest {
                    req: *msg,
                    protocol,
                    response_sender: callback,
                };
                // verify the message and send the message into self loop
                msg_tx.push(author, request).ok();
            }
        },
        _ => {
            panic!("We are expecting a commit vote message.");
        },
    };
}

async fn assert_results(
    batches: Vec<Vec<PipelinedBlock>>,
    result_rx: &mut Receiver<OrderedBlocks>,
) {
    for (i, batch) in enumerate(batches) {
        let OrderedBlocks { ordered_blocks, .. } = result_rx.next().await.unwrap();
        assert_eq!(
            ordered_blocks.last().unwrap().id(),
            batch.last().unwrap().id(),
            "Inconsistent Block IDs (expected {} got {}) for {}-th block",
            batch.last().unwrap().id(),
            ordered_blocks.last().unwrap().id(),
            i,
        );
    }
}

#[test]
fn buffer_manager_happy_path_test() {
    // happy path
    let (
        mut block_tx,
        _reset_tx,
        msg_tx,
        mut self_loop_rx,
        _hash_val,
        runtime,
        signers,
        mut result_rx,
        verifier,
    ) = launch_buffer_manager();

    let genesis_qc = certificate_for_genesis();
    let num_batches = 3;
    let blocks_per_batch = 5;
    let mut init_round = 0;

    let mut batches = vec![];
    let mut proofs = vec![];
    let mut last_proposal: Option<VoteProposal> = None;

    for _ in 0..num_batches {
        let (vecblocks, li_sig, proposal) = prepare_executed_blocks_with_ledger_info(
            &signers[0],
            blocks_per_batch,
            *ACCUMULATOR_PLACEHOLDER_HASH,
            *ACCUMULATOR_PLACEHOLDER_HASH,
            last_proposal,
            Some(genesis_qc.clone()),
            init_round,
        );
        init_round += blocks_per_batch;
        batches.push(vecblocks);
        proofs.push(li_sig);
        last_proposal = Some(proposal.last().unwrap().clone());
    }

    timed_block_on(&runtime, async move {
        for i in 0..num_batches {
            block_tx
                .send(OrderedBlocks {
                    ordered_blocks: batches[i].clone(),
                    ordered_proof: proofs[i].clone(),
                    callback: Box::new(move |_, _| {}),
                })
                .await
                .ok();
        }

        // commit decision will be sent too, so 3 * 2
        for _ in 0..6 {
            if let Some(msg) = self_loop_rx.next().await {
                loopback_commit_vote(msg, &msg_tx, &verifier).await;
            }
        }

        // make sure the order is correct
        assert_results(batches, &mut result_rx).await;
    });
}

#[test]
fn buffer_manager_sync_test() {
    // happy path
    let (
        mut block_tx,
        mut reset_tx,
        msg_tx,
        mut self_loop_rx,
        _hash_val,
        runtime,
        signers,
        mut result_rx,
        verifier,
    ) = launch_buffer_manager();

    let genesis_qc = certificate_for_genesis();
    let num_batches = 100;
    let blocks_per_batch = 5;
    let mut init_round = 0;

    let mut batches = vec![];
    let mut proofs = vec![];
    let mut last_proposal: Option<VoteProposal> = None;

    for _ in 0..num_batches {
        let (vecblocks, li_sig, proposal) = prepare_executed_blocks_with_ledger_info(
            &signers[0],
            blocks_per_batch,
            *ACCUMULATOR_PLACEHOLDER_HASH,
            *ACCUMULATOR_PLACEHOLDER_HASH,
            last_proposal,
            Some(genesis_qc.clone()),
            init_round,
        );
        init_round += blocks_per_batch;
        batches.push(vecblocks);
        proofs.push(li_sig);
        last_proposal = Some(proposal.last().unwrap().clone());
    }

    let dropped_batches = 42;

    timed_block_on(&runtime, async move {
        for i in 0..dropped_batches {
            block_tx
                .send(OrderedBlocks {
                    ordered_blocks: batches[i].clone(),
                    ordered_proof: proofs[i].clone(),
                    callback: Box::new(move |_, _| {}),
                })
                .await
                .ok();
        }

        // reset
        let (tx, rx) = oneshot::channel::<ResetAck>();

        reset_tx
            .send(ResetRequest {
                tx,
                signal: ResetSignal::TargetRound(1),
            })
            .await
            .ok();
        rx.await.ok();

        // start sending back commit vote after reset, to avoid [0..dropped_batches] being sent to result_rx
        tokio::spawn(async move {
            while let Some(msg) = self_loop_rx.next().await {
                loopback_commit_vote(msg, &msg_tx, &verifier).await;
            }
        });

        for i in dropped_batches..num_batches {
            block_tx
                .send(OrderedBlocks {
                    ordered_blocks: batches[i].clone(),
                    ordered_proof: proofs[i].clone(),
                    callback: Box::new(move |_, _| {}),
                })
                .await
                .ok();
        }

        // we should only see batches[dropped_batches..num_batches]
        assert_results(batches.drain(dropped_batches..).collect(), &mut result_rx).await;

        assert!(result_rx.next().now_or_never().is_none());
    });
}<|MERGE_RESOLUTION|>--- conflicted
+++ resolved
@@ -156,11 +156,8 @@
             verifier: validators.clone(),
         }),
         bounded_executor,
-<<<<<<< HEAD
         false,
-=======
         None,
->>>>>>> 4eae1fa3
     );
 
     (
