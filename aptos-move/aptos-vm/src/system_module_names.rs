// Copyright © Aptos Foundation
// Parts of the project are originally copyright © Meta Platforms, Inc.
// SPDX-License-Identifier: Apache-2.0

//! Names of modules, functions, and types used by Aptos System.

use aptos_types::account_config;
use move_core_types::{ident_str, identifier::IdentStr, language_storage::ModuleId};
use once_cell::sync::Lazy;

pub static ACCOUNT_MODULE: Lazy<ModuleId> = Lazy::new(|| {
    ModuleId::new(
        account_config::CORE_CODE_ADDRESS,
        ident_str!("account").to_owned(),
    )
});

pub const CREATE_ACCOUNT_IF_DOES_NOT_EXIST: &IdentStr =
    ident_str!("create_account_if_does_not_exist");

// Data to resolve basic account and transaction flow functions and structs
/// The ModuleId for the aptos block module
pub static BLOCK_MODULE: Lazy<ModuleId> = Lazy::new(|| {
    ModuleId::new(
        account_config::CORE_CODE_ADDRESS,
        ident_str!("block").to_owned(),
    )
});

/// `jwks.move`.
pub static JWKS_MODULE: Lazy<ModuleId> = Lazy::new(|| {
    ModuleId::new(
        account_config::CORE_CODE_ADDRESS,
        ident_str!("jwks").to_owned(),
    )
});

pub const BLOCK_PROLOGUE: &IdentStr = ident_str!("block_prologue");
<<<<<<< HEAD
pub const UPSERT_INTO_OBSERVED_JWKS: &IdentStr = ident_str!("upsert_into_observed_jwks");
=======
pub const BLOCK_PROLOGUE_EXT: &IdentStr = ident_str!("block_prologue_ext");

pub static RECONFIGURATION_WITH_DKG_MODULE: Lazy<ModuleId> = Lazy::new(|| {
    ModuleId::new(
        account_config::CORE_CODE_ADDRESS,
        ident_str!("reconfiguration_with_dkg").to_owned(),
    )
});

pub const FINISH_WITH_DKG_RESULT: &IdentStr = ident_str!("finish_with_dkg_result");
>>>>>>> ffe38cf9

pub static MULTISIG_ACCOUNT_MODULE: Lazy<ModuleId> = Lazy::new(|| {
    ModuleId::new(
        account_config::CORE_CODE_ADDRESS,
        ident_str!("multisig_account").to_owned(),
    )
});
pub const VALIDATE_MULTISIG_TRANSACTION: &IdentStr = ident_str!("validate_multisig_transaction");
pub const GET_NEXT_TRANSACTION_PAYLOAD: &IdentStr = ident_str!("get_next_transaction_payload");
pub const SUCCESSFUL_TRANSACTION_EXECUTION_CLEANUP: &IdentStr =
    ident_str!("successful_transaction_execution_cleanup");
pub const FAILED_TRANSACTION_EXECUTION_CLEANUP: &IdentStr =
    ident_str!("failed_transaction_execution_cleanup");

pub static TRANSACTION_FEE_MODULE: Lazy<ModuleId> = Lazy::new(|| {
    ModuleId::new(
        account_config::CORE_CODE_ADDRESS,
        ident_str!("transaction_fee").to_owned(),
    )
});

pub const EMIT_FEE_STATEMENT: &IdentStr = ident_str!("emit_fee_statement");<|MERGE_RESOLUTION|>--- conflicted
+++ resolved
@@ -27,18 +27,7 @@
     )
 });
 
-/// `jwks.move`.
-pub static JWKS_MODULE: Lazy<ModuleId> = Lazy::new(|| {
-    ModuleId::new(
-        account_config::CORE_CODE_ADDRESS,
-        ident_str!("jwks").to_owned(),
-    )
-});
-
 pub const BLOCK_PROLOGUE: &IdentStr = ident_str!("block_prologue");
-<<<<<<< HEAD
-pub const UPSERT_INTO_OBSERVED_JWKS: &IdentStr = ident_str!("upsert_into_observed_jwks");
-=======
 pub const BLOCK_PROLOGUE_EXT: &IdentStr = ident_str!("block_prologue_ext");
 
 pub static RECONFIGURATION_WITH_DKG_MODULE: Lazy<ModuleId> = Lazy::new(|| {
@@ -49,7 +38,15 @@
 });
 
 pub const FINISH_WITH_DKG_RESULT: &IdentStr = ident_str!("finish_with_dkg_result");
->>>>>>> ffe38cf9
+
+pub static JWKS_MODULE: Lazy<ModuleId> = Lazy::new(|| {
+    ModuleId::new(
+        account_config::CORE_CODE_ADDRESS,
+        ident_str!("jwks").to_owned(),
+    )
+});
+
+pub const UPSERT_INTO_OBSERVED_JWKS: &IdentStr = ident_str!("upsert_into_observed_jwks");
 
 pub static MULTISIG_ACCOUNT_MODULE: Lazy<ModuleId> = Lazy::new(|| {
     ModuleId::new(
