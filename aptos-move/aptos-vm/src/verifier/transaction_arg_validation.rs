--- conflicted
+++ resolved
@@ -133,9 +133,8 @@
     let ty_builder = session.get_ty_builder();
 
     // Need to keep this here to ensure we return the historic correct error code for replay
-<<<<<<< HEAD
-    for ty in func.param_tys[signer_param_cnt..].iter() {
-        let subst_res = ty_builder.create_ty_with_subst(ty, &func.ty_args);
+    for ty in func.param_tys()[signer_param_cnt..].iter() {
+        let subst_res = ty_builder.create_ty_with_subst(ty, func.ty_args());
         let ty = if ty_builder.is_legacy() {
             subst_res.unwrap()
         } else {
@@ -143,10 +142,6 @@
         };
 
         let valid = is_valid_txn_arg(session, &ty, allowed_structs);
-=======
-    for ty in func.param_tys()[signer_param_cnt..].iter() {
-        let valid = is_valid_txn_arg(session, &ty.subst(func.ty_args()).unwrap(), allowed_structs);
->>>>>>> 71647131
         if !valid {
             return Err(VMStatus::error(
                 StatusCode::INVALID_MAIN_FUNCTION_SIGNATURE,
@@ -442,24 +437,16 @@
         expected_type,
     )?;
     let mut args = vec![];
-<<<<<<< HEAD
     let ty_builder = session.get_ty_builder();
-    for param_ty in &instantiation.param_tys {
-=======
     for param_ty in function.param_tys() {
->>>>>>> 71647131
         let mut arg = vec![];
         let arg_ty = ty_builder
-            .create_ty_with_subst(param_ty, &instantiation.ty_args)
+            .create_ty_with_subst(param_ty, function.ty_args())
             .unwrap();
 
         recursively_construct_arg(
             session,
-<<<<<<< HEAD
             &arg_ty,
-=======
-            &param_ty.subst(function.ty_args()).unwrap(),
->>>>>>> 71647131
             allowed_structs,
             cursor,
             initial_cursor_len,
