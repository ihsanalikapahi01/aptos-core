---
remote_endpoint: ~
name: "v1.10"
proposals:
  - name: step_1_increase_max_txn_gas
    metadata:
      title: "Increase max txn gas temporarily for framework upgrade"
      description: "Increase max txn gas temporarily for framework upgrade"
    execution_mode: MultiStep
    update_sequence:
      - DefaultGasWithOverride:
          - name: "txn.max_execution_gas"
            value: 3676000000
  - name: step_2_upgrade_framework
    metadata:
      title: "Multi-step proposal to upgrade mainnet framework to v1.10"
      description: "This includes changes in https://github.com/aptos-labs/aptos-core/commits/aptos-release-v1.10"
    execution_mode: MultiStep
    update_sequence:
      - Framework:
          bytecode_version: 6
          git_hash: ~
      - DefaultGas
  - name: step_3_storage_fee_for_state_bytes_refundable
    metadata:
      title: "AIP-65: Storage Fee for State Bytes refundable"
      description: "AIP-65: This refunds storage fee charged according to the size of a state slot and stop penalizing large state items by charging non-refundable storage fee each time it is updated."
      discussion_url: "https://github.com/aptos-foundation/AIPs/issues/328"
    execution_mode: MultiStep
    update_sequence:
      - FeatureFlag:
          enabled:
            - refundable_bytes
  - name: step_4_enable_fairness_shuffler
    metadata:
<<<<<<< HEAD
      title: "Enable Fairness Shuffler"
      description: "FairnessShuffler that tries to spread out (delay) transactions from dominant modules in a block, so that if block limit is hit, transactions from non-dominant modules have a fair share of the block space."
      discussion_url: "TBA"
=======
      title: "AIP-68: Reordering transactions in a block for fairness"
      description: "AIP-68: This AIP proposes to update the Transaction Shuffler logic to add other aspects of fairness to how transactions are ordered in the block."
      discussion_url: "https://github.com/aptos-foundation/AIPs/issues/333"
    execution_mode: MultiStep
    update_sequence:
      - Execution:
          V4:
            transaction_shuffler_type:
              fairness:
                sender_conflict_window_size: 32
                module_conflict_window_size: 2
                entry_fun_conflict_window_size: 3
            block_gas_limit_type:
              complex_limit_v1:
                effective_block_gas_limit: 20000
                execution_gas_effective_multiplier: 1
                io_gas_effective_multiplier: 1
                conflict_penalty_window: 6
                use_granular_resource_group_conflicts: false
                use_module_publishing_block_conflict: true
                block_output_limit: 3145728
                include_user_txn_size_in_block_output: true
                add_block_limit_outcome_onchain: false
            transaction_deduper_type: txn_hash_and_authenticator_v1
  - name: step_5_passkey_authenticator
    metadata:
      title: "AIP-66: Passkey Accounts"
      description: "AIP-66: The first WebAuthn Authenticator for Aptos, enabling users to utilize passkeys and other WebAuthn credentials for transaction authentication."
      discussion_url: "https://github.com/aptos-foundation/AIPs/issues/322"
    execution_mode: MultiStep
    update_sequence:
      - FeatureFlag:
          enabled:
            - web_authn_signature
  - name: step_6_object_code_deployment
    metadata:
      title: "AIP-54: Object Code Deployment"
      description: "AIP-54: Introduces a method to deploy code to objects, allowing more modular and resource efficient development."
      discussion_url: "https://github.com/aptos-foundation/AIPs/issues/259"
    execution_mode: MultiStep
    update_sequence:
      - FeatureFlag:
          enabled:
            - object_code_deployment
  - name: step_7_enable_aggregator_v2_api
    metadata:
      title: "AIP-47: Enable Aggregator v2 API"
      description: "AIP-47: This AIP revamps and expands upon the current concept of Aggregators. Enabling their usage for control flow, and storing their values elsewhere. This step only enables new APIs."
      discussion_url: "https://github.com/aptos-foundation/AIPs/issues/226"
    execution_mode: MultiStep
    update_sequence:
      - FeatureFlag:
          enabled:
            - aggregator_v2_api
  - name: step_8_enable_concurrent_digital_assets
    metadata:
      title: "AIP-43: Enable Concurrent Digital Assets (Token V2)"
      description: "AIP-43: This AIP proposes a solution to speedup minting and burning of Digital Assets (Token v2), by parallelizing them"
      discussion_url: "https://github.com/aptos-foundation/AIPs/issues/209"
>>>>>>> 78256c50
    execution_mode: MultiStep
    update_sequence:
      - Execution:
          V4:
            transaction_shuffler_type:
              fairness:
                sender_conflict_window_size: 32
                module_conflict_window_size: 2
                entry_fun_conflict_window_size: 3
            block_gas_limit_type:
              complex_limit_v1:
                effective_block_gas_limit: 20000
                execution_gas_effective_multiplier: 1
                io_gas_effective_multiplier: 1
                conflict_penalty_window: 6
                use_granular_resource_group_conflicts: false
                use_module_publishing_block_conflict: true
                block_output_limit: 3145728
                include_user_txn_size_in_block_output: true
                add_block_limit_outcome_onchain: false
            transaction_deduper_type: txn_hash_and_authenticator_v1
  - name: step_5_passkey_authenticator
    metadata:
      title: "AIP-66: Passkey Accounts"
      description: "AIP-66: The first WebAuthn Authenticator for Aptos, enabling users to utilize passkeys and other WebAuthn credentials for transaction authentication."
      discussion_url: "https://github.com/aptos-foundation/AIPs/issues/322"
    execution_mode: MultiStep
    update_sequence:
      - FeatureFlag:
          enabled:
            - web_authn_signature
  - name: step_6_object_code_deployment
    metadata:
      title: "AIP-54: Object Code Deployment"
      description: "AIP-54: Introduces a method to deploy code to objects, allowing more modular and resource efficient development."
      discussion_url: "https://github.com/aptos-foundation/AIPs/issues/259"
    execution_mode: MultiStep
    update_sequence:
      - FeatureFlag:
          enabled:
            - object_code_deployment
  - name: step_7_enable_validator_txn
    metadata:
      title: "AIP-64: Validator Transaction Type"
      description: "AIP-64: This AIP introduces a new transaction type for validators to perform on-chain operations."
      discussion_url: "https://github.com/aptos-foundation/AIPs/issues/327"
    execution_mode: MultiStep
    update_sequence:
      - Consensus:
          V3:
            alg:
              Jolteon:
                main:
                  decoupled_execution: true
                  back_pressure_limit: 10
                  exclude_round: 40
                  proposer_election_type:
                    leader_reputation:
                      proposer_and_voter_v2:
                        active_weight: 1000
                        inactive_weight: 10
                        failed_weight: 1
                        failure_threshold_percent: 10
                        proposer_window_num_validators_multiplier: 10
                        voter_window_num_validators_multiplier: 1
                        weight_by_voting_power: true
                        use_history_from_previous_epoch_max_count: 5
                  max_failed_authors_to_store: 10
                quorum_store_enabled: true
            vtxn:
              V1:
                per_block_limit_txn_count: 2
                per_block_limit_total_bytes: 2097152
  - name: step_8_enable_jwk_consensus
    metadata:
      title: "AIP-67: Native Consensus for JSON Web Key (JWK)"
      description: "AIP-67: This AIP proposes a solution for validators to agree on OpenID Connect providers' JSON Web Keys."
      discussion_url: "https://github.com/aptos-foundation/AIPs/issues/331"
    execution_mode: MultiStep
    update_sequence:
      - RawScript: aptos-move/aptos-release-builder/data/proposals/aip_67_initialization.move
      - FeatureFlag:
          enabled:
<<<<<<< HEAD
            - jwk_consensus
  - name: step_9_enable_aggregator_v2_api
    metadata:
      title: "AIP-47: Enable Aggregator v2 API"
      description: "AIP-47: This AIP revamps and expands upon the current concept of Aggregators. Enabling their usage for control flow, and storing their values elsewhere. This step only enables new APIs."
=======
            - concurrent_token_v2
  - name: step_9_enable_aggregator_v2_parallelism
    metadata:
      title: "AIP-47: Enable Aggregator v2 parallelism"
      description: "AIP-47: This step enables the backend that makes execution of Aggregators V2 parallel."
>>>>>>> 78256c50
      discussion_url: "https://github.com/aptos-foundation/AIPs/issues/226"
    execution_mode: MultiStep
    update_sequence:
      - FeatureFlag:
          enabled:
<<<<<<< HEAD
            - aggregator_v2_api
  - name: step_10_enable_concurrent_digital_assets
    metadata:
      title: "AIP-43: Enable Concurrent Digital Assets (Token V2)"
      description: "AIP-43: This AIP proposes a solution to speedup minting and burning of Digital Assets (Token v2), by parallelizing them"
      discussion_url: "https://github.com/aptos-foundation/AIPs/issues/209"
    execution_mode: MultiStep
    update_sequence:
      - FeatureFlag:
          enabled:
            - concurrent_token_v2
  - name: step_11_enable_aggregator_v2_parallelism
    metadata:
      title: "AIP-47: Enable Aggregator v2 parallelism"
      description: "AIP-47: This step enables the backend that makes execution of Aggregators V2 parallel."
      discussion_url: "https://github.com/aptos-foundation/AIPs/issues/226"
    execution_mode: MultiStep
    update_sequence:
      - FeatureFlag:
          enabled:
            - aggregator_v2_delayed_fields          
            - resource_groups_split_in_vm_change_set
=======
            - aggregator_v2_delayed_fields
            - resource_groups_split_in_vm_change_set
  - name: step_10_enable_validator_txn
    metadata:
      title: "AIP-64: Validator Transaction Type"
      description: "AIP-64: This AIP introduces a new transaction type for validators to perform on-chain operations."
      discussion_url: "https://github.com/aptos-foundation/AIPs/issues/327"
    execution_mode: MultiStep
    update_sequence:
      - Consensus:
          V3:
            alg:
              Jolteon:
                main:
                  decoupled_execution: true
                  back_pressure_limit: 10
                  exclude_round: 40
                  proposer_election_type:
                    leader_reputation:
                      proposer_and_voter_v2:
                        active_weight: 1000
                        inactive_weight: 10
                        failed_weight: 1
                        failure_threshold_percent: 10
                        proposer_window_num_validators_multiplier: 10
                        voter_window_num_validators_multiplier: 1
                        weight_by_voting_power: true
                        use_history_from_previous_epoch_max_count: 5
                  max_failed_authors_to_store: 10
                quorum_store_enabled: true
            vtxn:
              V1:
                per_block_limit_txn_count: 2
                per_block_limit_total_bytes: 2097152
  - name: step_11_enable_jwk_consensus
    metadata:
      title: "AIP-67: Native Consensus for JSON Web Key (JWK)"
      description: "AIP-67: This AIP proposes a solution for validators to agree on OpenID Connect providers' JSON Web Keys."
      discussion_url: "https://github.com/aptos-foundation/AIPs/issues/331"
    execution_mode: MultiStep
    update_sequence:
      - RawScript: aptos-move/aptos-release-builder/data/proposals/aip_67_initialization.move
      - FeatureFlag:
          enabled:
            - jwk_consensus
>>>>>>> 78256c50
  - name: step_12_enable_zkid
    metadata:
      title: "AIP-61: OpenID blockchain (OIDB) accounts"
      description: "Enable validation of zkID transactions, allowing users to transact using their Web2 accounts"
      discussion_url: "https://github.com/aptos-foundation/AIPs/issues/297"
    execution_mode: MultiStep
    update_sequence:
      - FeatureFlag:
          enabled:
            - zk_id_signature
  - name: step_13_start_watching_google_jwks
    metadata:
      title: "Start JWK consensus for Google"
      description: "JWK Consensus (AIP-67) for Google enables Google-based OIDB accounts (AIP-61)."
      discussion_url: "TBA"
    execution_mode: MultiStep
    update_sequence:
      - RawScript: aptos-move/aptos-release-builder/data/proposals/start_jwk_consensus_for_google.move<|MERGE_RESOLUTION|>--- conflicted
+++ resolved
@@ -33,11 +33,6 @@
             - refundable_bytes
   - name: step_4_enable_fairness_shuffler
     metadata:
-<<<<<<< HEAD
-      title: "Enable Fairness Shuffler"
-      description: "FairnessShuffler that tries to spread out (delay) transactions from dominant modules in a block, so that if block limit is hit, transactions from non-dominant modules have a fair share of the block space."
-      discussion_url: "TBA"
-=======
       title: "AIP-68: Reordering transactions in a block for fairness"
       description: "AIP-68: This AIP proposes to update the Transaction Shuffler logic to add other aspects of fairness to how transactions are ordered in the block."
       discussion_url: "https://github.com/aptos-foundation/AIPs/issues/333"
@@ -97,121 +92,12 @@
       title: "AIP-43: Enable Concurrent Digital Assets (Token V2)"
       description: "AIP-43: This AIP proposes a solution to speedup minting and burning of Digital Assets (Token v2), by parallelizing them"
       discussion_url: "https://github.com/aptos-foundation/AIPs/issues/209"
->>>>>>> 78256c50
-    execution_mode: MultiStep
-    update_sequence:
-      - Execution:
-          V4:
-            transaction_shuffler_type:
-              fairness:
-                sender_conflict_window_size: 32
-                module_conflict_window_size: 2
-                entry_fun_conflict_window_size: 3
-            block_gas_limit_type:
-              complex_limit_v1:
-                effective_block_gas_limit: 20000
-                execution_gas_effective_multiplier: 1
-                io_gas_effective_multiplier: 1
-                conflict_penalty_window: 6
-                use_granular_resource_group_conflicts: false
-                use_module_publishing_block_conflict: true
-                block_output_limit: 3145728
-                include_user_txn_size_in_block_output: true
-                add_block_limit_outcome_onchain: false
-            transaction_deduper_type: txn_hash_and_authenticator_v1
-  - name: step_5_passkey_authenticator
-    metadata:
-      title: "AIP-66: Passkey Accounts"
-      description: "AIP-66: The first WebAuthn Authenticator for Aptos, enabling users to utilize passkeys and other WebAuthn credentials for transaction authentication."
-      discussion_url: "https://github.com/aptos-foundation/AIPs/issues/322"
-    execution_mode: MultiStep
-    update_sequence:
-      - FeatureFlag:
-          enabled:
-            - web_authn_signature
-  - name: step_6_object_code_deployment
-    metadata:
-      title: "AIP-54: Object Code Deployment"
-      description: "AIP-54: Introduces a method to deploy code to objects, allowing more modular and resource efficient development."
-      discussion_url: "https://github.com/aptos-foundation/AIPs/issues/259"
-    execution_mode: MultiStep
-    update_sequence:
-      - FeatureFlag:
-          enabled:
-            - object_code_deployment
-  - name: step_7_enable_validator_txn
-    metadata:
-      title: "AIP-64: Validator Transaction Type"
-      description: "AIP-64: This AIP introduces a new transaction type for validators to perform on-chain operations."
-      discussion_url: "https://github.com/aptos-foundation/AIPs/issues/327"
-    execution_mode: MultiStep
-    update_sequence:
-      - Consensus:
-          V3:
-            alg:
-              Jolteon:
-                main:
-                  decoupled_execution: true
-                  back_pressure_limit: 10
-                  exclude_round: 40
-                  proposer_election_type:
-                    leader_reputation:
-                      proposer_and_voter_v2:
-                        active_weight: 1000
-                        inactive_weight: 10
-                        failed_weight: 1
-                        failure_threshold_percent: 10
-                        proposer_window_num_validators_multiplier: 10
-                        voter_window_num_validators_multiplier: 1
-                        weight_by_voting_power: true
-                        use_history_from_previous_epoch_max_count: 5
-                  max_failed_authors_to_store: 10
-                quorum_store_enabled: true
-            vtxn:
-              V1:
-                per_block_limit_txn_count: 2
-                per_block_limit_total_bytes: 2097152
-  - name: step_8_enable_jwk_consensus
-    metadata:
-      title: "AIP-67: Native Consensus for JSON Web Key (JWK)"
-      description: "AIP-67: This AIP proposes a solution for validators to agree on OpenID Connect providers' JSON Web Keys."
-      discussion_url: "https://github.com/aptos-foundation/AIPs/issues/331"
-    execution_mode: MultiStep
-    update_sequence:
-      - RawScript: aptos-move/aptos-release-builder/data/proposals/aip_67_initialization.move
-      - FeatureFlag:
-          enabled:
-<<<<<<< HEAD
-            - jwk_consensus
-  - name: step_9_enable_aggregator_v2_api
-    metadata:
-      title: "AIP-47: Enable Aggregator v2 API"
-      description: "AIP-47: This AIP revamps and expands upon the current concept of Aggregators. Enabling their usage for control flow, and storing their values elsewhere. This step only enables new APIs."
-=======
-            - concurrent_token_v2
-  - name: step_9_enable_aggregator_v2_parallelism
-    metadata:
-      title: "AIP-47: Enable Aggregator v2 parallelism"
-      description: "AIP-47: This step enables the backend that makes execution of Aggregators V2 parallel."
->>>>>>> 78256c50
-      discussion_url: "https://github.com/aptos-foundation/AIPs/issues/226"
-    execution_mode: MultiStep
-    update_sequence:
-      - FeatureFlag:
-          enabled:
-<<<<<<< HEAD
-            - aggregator_v2_api
-  - name: step_10_enable_concurrent_digital_assets
-    metadata:
-      title: "AIP-43: Enable Concurrent Digital Assets (Token V2)"
-      description: "AIP-43: This AIP proposes a solution to speedup minting and burning of Digital Assets (Token v2), by parallelizing them"
-      discussion_url: "https://github.com/aptos-foundation/AIPs/issues/209"
     execution_mode: MultiStep
     update_sequence:
       - FeatureFlag:
           enabled:
             - concurrent_token_v2
-  - name: step_11_enable_aggregator_v2_parallelism
+  - name: step_9_enable_aggregator_v2_parallelism
     metadata:
       title: "AIP-47: Enable Aggregator v2 parallelism"
       description: "AIP-47: This step enables the backend that makes execution of Aggregators V2 parallel."
@@ -220,9 +106,6 @@
     update_sequence:
       - FeatureFlag:
           enabled:
-            - aggregator_v2_delayed_fields          
-            - resource_groups_split_in_vm_change_set
-=======
             - aggregator_v2_delayed_fields
             - resource_groups_split_in_vm_change_set
   - name: step_10_enable_validator_txn
@@ -268,7 +151,6 @@
       - FeatureFlag:
           enabled:
             - jwk_consensus
->>>>>>> 78256c50
   - name: step_12_enable_zkid
     metadata:
       title: "AIP-61: OpenID blockchain (OIDB) accounts"
