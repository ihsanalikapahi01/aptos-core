// Copyright (c) The Diem Core Contributors
// Copyright (c) The Move Contributors
// SPDX-License-Identifier: Apache-2.0

use crate::{
    config::VMConfig,
    data_cache::TransactionDataCache,
    interpreter::Interpreter,
    loader::{LoadedFunction, Loader, ModuleCache, ModuleStorage, ModuleStorageAdapter},
    module_traversal::TraversalContext,
    native_extensions::NativeContextExtensions,
    native_functions::{NativeFunction, NativeFunctions},
    session::SerializedReturnValues,
};
use move_binary_format::{
    access::ModuleAccess,
    compatibility::Compatibility,
    errors::{verification_error, Location, PartialVMError, PartialVMResult, VMResult},
    file_format::LocalIndex,
    normalized, CompiledModule, IndexKind,
};
use move_core_types::{
    account_address::AccountAddress, identifier::Identifier, language_storage::TypeTag,
    value::MoveTypeLayout, vm_status::StatusCode,
};
use move_vm_types::{
    gas::GasMeter,
    loaded_data::runtime_types::{Type, TypeBuilder},
    values::{Locals, Reference, VMValueCast, Value},
};
use std::{borrow::Borrow, collections::BTreeSet, sync::Arc};

/// An instantiation of the MoveVM.
pub(crate) struct VMRuntime {
    loader: Loader,
    pub(crate) module_cache: Arc<ModuleCache>,
}

impl Clone for VMRuntime {
    fn clone(&self) -> Self {
        Self {
            loader: self.loader.clone(),
            module_cache: Arc::new(ModuleCache::clone(&self.module_cache)),
        }
    }
}

impl VMRuntime {
    pub(crate) fn new(
        natives: impl IntoIterator<Item = (AccountAddress, Identifier, Identifier, NativeFunction)>,
        vm_config: VMConfig,
        ty_builder: TypeBuilder,
    ) -> PartialVMResult<Self> {
        Ok(VMRuntime {
            loader: Loader::new(NativeFunctions::new(natives)?, vm_config, ty_builder),
            module_cache: Arc::new(ModuleCache::new()),
        })
    }

    pub(crate) fn publish_module_bundle(
        &self,
        modules: Vec<Vec<u8>>,
        sender: AccountAddress,
        data_store: &mut TransactionDataCache,
        module_store: &ModuleStorageAdapter,
        _gas_meter: &mut impl GasMeter,
        compat: Compatibility,
    ) -> VMResult<()> {
        // deserialize the modules. Perform bounds check. After this indexes can be
        // used with the `[]` operator
        let compiled_modules = match modules
            .iter()
            .map(|blob| {
                CompiledModule::deserialize_with_config(
                    blob,
                    &self.loader.vm_config().deserializer_config,
                )
            })
            .collect::<PartialVMResult<Vec<_>>>()
        {
            Ok(modules) => modules,
            Err(err) => {
                return Err(err
                    .append_message_with_separator(
                        '\n',
                        "[VM] module deserialization failed".to_string(),
                    )
                    .finish(Location::Undefined));
            },
        };

        // Make sure all modules' self addresses matches the transaction sender. The self address is
        // where the module will actually be published. If we did not check this, the sender could
        // publish a module under anyone's account.
        for module in &compiled_modules {
            if module.address() != &sender {
                return Err(verification_error(
                    StatusCode::MODULE_ADDRESS_DOES_NOT_MATCH_SENDER,
                    IndexKind::AddressIdentifier,
                    module.self_handle_idx().0,
                )
                .finish(Location::Undefined));
            }
        }

        // Collect ids for modules that are published together
        let mut bundle_unverified = BTreeSet::new();

        // For now, we assume that all modules can be republished, as long as the new module is
        // backward compatible with the old module.
        //
        // TODO: in the future, we may want to add restrictions on module republishing, possibly by
        // changing the bytecode format to include an `is_upgradable` flag in the CompiledModule.
        for module in &compiled_modules {
            let module_id = module.self_id();

            if data_store.exists_module(&module_id)? && compat.need_check_compat() {
                let old_module_ref =
                    self.loader
                        .load_module(&module_id, data_store, module_store)?;
                let old_module = old_module_ref.module();
                let old_m = normalized::Module::new(old_module);
                let new_m = normalized::Module::new(module);
                compat
                    .check(&old_m, &new_m)
                    .map_err(|e| e.finish(Location::Undefined))?;
            }
            if !bundle_unverified.insert(module_id) {
                return Err(PartialVMError::new(StatusCode::DUPLICATE_MODULE_NAME)
                    .finish(Location::Undefined));
            }
        }

        // Perform bytecode and loading verification. Modules must be sorted in topological order.
        self.loader.verify_module_bundle_for_publication(
            &compiled_modules,
            data_store,
            module_store,
        )?;

        // NOTE: we want to (informally) argue that all modules pass the linking check before being
        // published to the data store.
        //
        // The linking check consists of two checks actually
        // - dependencies::verify_module(module, all_imm_deps)
        // - cyclic_dependencies::verify_module(module, fn_imm_deps, fn_imm_friends)
        //
        // [Claim 1]
        // We show that the `dependencies::verify_module` check is always satisfied whenever a
        // module M is published or updated and the `all_imm_deps` contains the actual modules
        // required by M.
        //
        // Suppose M depends on D, and we now consider the following scenarios:
        // 1) D does not appear in the bundle together with M
        // -- In this case, D must be either in the code cache or in the data store which can be
        //    loaded into the code cache (and pass all checks on D).
        //    - If D is missing, the linking will fail and return an error.
        //    - If D exists, D will be added to the `all_imm_deps` arg when checking M.
        //
        // 2) D appears in the bundle *before* M
        // -- In this case, regardless of whether D is in code cache or not, D will be put into the
        //    `bundle_verified` argument and modules in `bundle_verified` will be prioritized before
        //    returning a module in code cache.
        //
        // 3) D appears in the bundle *after* M
        // -- This technically should be discouraged but this is user input so we cannot have this
        //    assumption here. But nevertheless, we can still make the claim 1 even in this case.
        //    When M is verified, flow 1) is effectively activated, which means:
        //    - If the code cache or the data store does not contain a D' which has the same name
        //      with D, then the linking will fail and return an error.
        //    - If D' exists, and M links against D', then when verifying D in a later time point,
        //      a compatibility check will be invoked to ensure that D is compatible with D',
        //      meaning, whichever module that links against D' will have to link against D as well.
        //
        // [Claim 2]
        // We show that the `cyclic_dependencies::verify_module` check is always satisfied whenever
        // a module M is published or updated and the dep/friend modules returned by the transitive
        // dependency closure functions are valid.
        //
        // Currently, the code is written in a way that, from the view point of the
        // `cyclic_dependencies::verify_module` check, modules checked prior to module M in the same
        // bundle looks as if they have already been published and loaded to the code cache.
        //
        // Therefore, if M forms a cyclic dependency with module A in the same bundle that is
        // checked prior to M, such an error will be detected. However, if M forms a cyclic
        // dependency with a module X that appears in the same bundle *after* M. The cyclic
        // dependency can only be caught when X is verified.
        //
        // In summary: the code is written in a way that, certain checks are skipped while checking
        // each individual module in the bundle in order. But if every module in the bundle pass
        // all the checks, then the whole bundle can be published/upgraded together. Otherwise,
        // none of the module can be published/updated.

        // All modules verified, publish them to data cache
        for (module, blob) in compiled_modules.into_iter().zip(modules.into_iter()) {
            let is_republishing = data_store.exists_module(&module.self_id())?;
            if is_republishing {
                // This is an upgrade, so invalidate the loader cache, which still contains the
                // old module.
                self.loader.mark_as_invalid();
            }
            data_store.publish_module(&module.self_id(), blob, is_republishing)?;
        }
        Ok(())
    }

    fn deserialize_arg(
        &self,
        module_store: &ModuleStorageAdapter,
        ty: &Type,
        arg: impl Borrow<[u8]>,
    ) -> PartialVMResult<Value> {
        let (layout, has_identifier_mappings) = match self
            .loader
            .type_to_type_layout_with_identifier_mappings(ty, module_store)
        {
            Ok(layout) => layout,
            Err(_err) => {
                return Err(PartialVMError::new(
                    StatusCode::INVALID_PARAM_TYPE_FOR_DESERIALIZATION,
                )
                .with_message("[VM] failed to get layout from type".to_string()));
            },
        };

        let deserialization_error = || -> PartialVMError {
            PartialVMError::new(StatusCode::FAILED_TO_DESERIALIZE_ARGUMENT)
                .with_message("[VM] failed to deserialize argument".to_string())
        };

        // Make sure we do not construct values which might have identifiers
        // inside. This should be guaranteed by transaction argument validation
        // but because it does not use layouts we double-check here.
        if has_identifier_mappings {
            return Err(deserialization_error());
        }

        match Value::simple_deserialize(arg.borrow(), &layout) {
            Some(val) => Ok(val),
            None => Err(deserialization_error()),
        }
    }

    fn deserialize_args(
        &self,
        module_store: &ModuleStorageAdapter,
        param_tys: Vec<Type>,
        serialized_args: Vec<impl Borrow<[u8]>>,
    ) -> PartialVMResult<(Locals, Vec<Value>)> {
        if param_tys.len() != serialized_args.len() {
            return Err(
                PartialVMError::new(StatusCode::NUMBER_OF_ARGUMENTS_MISMATCH).with_message(
                    format!(
                        "argument length mismatch: expected {} got {}",
                        param_tys.len(),
                        serialized_args.len()
                    ),
                ),
            );
        }

        // Create a list of dummy locals. Each value stored will be used be borrowed and passed
        // by reference to the invoked function
        let mut dummy_locals = Locals::new(param_tys.len());
        // Arguments for the invoked function. These can be owned values or references
        let deserialized_args = param_tys
            .into_iter()
            .zip(serialized_args)
            .enumerate()
            .map(|(idx, (ty, arg_bytes))| match &ty {
                Type::MutableReference(inner_t) | Type::Reference(inner_t) => {
                    dummy_locals.store_loc(
                        idx,
                        self.deserialize_arg(module_store, inner_t, arg_bytes)?,
                        self.loader.vm_config().check_invariant_in_swap_loc,
                    )?;
                    dummy_locals.borrow_loc(idx)
                },
                _ => self.deserialize_arg(module_store, &ty, arg_bytes),
            })
            .collect::<PartialVMResult<Vec<_>>>()?;
        Ok((dummy_locals, deserialized_args))
    }

    fn serialize_return_value(
        &self,
        module_store: &ModuleStorageAdapter,
        ty: &Type,
        value: Value,
    ) -> PartialVMResult<(Vec<u8>, MoveTypeLayout)> {
        let (ty, value) = match ty {
            Type::Reference(inner) | Type::MutableReference(inner) => {
                let ref_value: Reference = value.cast()?;
                let inner_value = ref_value.read_ref()?;
                (&**inner, inner_value)
            },
            _ => (ty, value),
        };

        let (layout, has_identifier_mappings) = self
            .loader
            .type_to_type_layout_with_identifier_mappings(ty, module_store)
            .map_err(|_err| {
                // TODO: Should we use `err` instead of mapping?
                PartialVMError::new(StatusCode::VERIFICATION_ERROR).with_message(
                    "entry point functions cannot have non-serializable return types".to_string(),
                )
            })?;

        let serialization_error = || -> PartialVMError {
            PartialVMError::new(StatusCode::UNKNOWN_INVARIANT_VIOLATION_ERROR)
                .with_message("failed to serialize return values".to_string())
        };

        // Disallow native values to escape through return values of a function.
        if has_identifier_mappings {
            return Err(serialization_error());
        }

        let bytes = value
            .simple_serialize(&layout)
            .ok_or_else(serialization_error)?;
        Ok((bytes, layout))
    }

    fn serialize_return_values(
        &self,
        module_store: &ModuleStorageAdapter,
        return_types: &[Type],
        return_values: Vec<Value>,
    ) -> PartialVMResult<Vec<(Vec<u8>, MoveTypeLayout)>> {
        if return_types.len() != return_values.len() {
            return Err(
                PartialVMError::new(StatusCode::UNKNOWN_INVARIANT_VIOLATION_ERROR).with_message(
                    format!(
                        "declared {} return types, but got {} return values",
                        return_types.len(),
                        return_values.len()
                    ),
                ),
            );
        }

        return_types
            .iter()
            .zip(return_values)
            .map(|(ty, value)| self.serialize_return_value(module_store, ty, value))
            .collect()
    }

    fn execute_function_impl(
        &self,
        func: LoadedFunction,
        serialized_args: Vec<impl Borrow<[u8]>>,
        data_store: &mut TransactionDataCache,
        module_store: &ModuleStorageAdapter,
        gas_meter: &mut impl GasMeter,
        traversal_context: &mut TraversalContext,
        extensions: &mut NativeContextExtensions,
    ) -> VMResult<SerializedReturnValues> {
<<<<<<< HEAD
        let ty_builder = self.loader().ty_builder();

        let param_tys = param_tys
            .into_iter()
            .map(|ty| ty_builder.create_ty_with_subst(&ty, &ty_args))
=======
        let LoadedFunction { ty_args, function } = func;

        let param_tys = function
            .param_tys()
            .iter()
            .map(|ty| ty.subst(&ty_args))
>>>>>>> 71647131
            .collect::<PartialVMResult<Vec<_>>>()
            .map_err(|err| err.finish(Location::Undefined))?;
        let mut_ref_args = param_tys
            .iter()
            .enumerate()
            .filter_map(|(idx, ty)| match ty {
                Type::MutableReference(inner) => Some((idx, inner.clone())),
                _ => None,
            })
            .collect::<Vec<_>>();
        let (mut dummy_locals, deserialized_args) = self
            .deserialize_args(module_store, param_tys, serialized_args)
            .map_err(|e| e.finish(Location::Undefined))?;
<<<<<<< HEAD
        let return_tys = return_tys
            .into_iter()
            .map(|ty| ty_builder.create_ty_with_subst(&ty, &ty_args))
=======
        let return_tys = function
            .return_tys()
            .iter()
            .map(|ty| ty.subst(&ty_args))
>>>>>>> 71647131
            .collect::<PartialVMResult<Vec<_>>>()
            .map_err(|err| err.finish(Location::Undefined))?;

        let return_values = Interpreter::entrypoint(
            function,
            ty_args,
            deserialized_args,
            data_store,
            module_store,
            gas_meter,
            traversal_context,
            extensions,
            &self.loader,
        )?;

        let serialized_return_values = self
            .serialize_return_values(module_store, &return_tys, return_values)
            .map_err(|e| e.finish(Location::Undefined))?;
        let serialized_mut_ref_outputs = mut_ref_args
            .into_iter()
            .map(|(idx, ty)| {
                // serialize return values first in the case that a value points into this local
                let local_val = dummy_locals
                    .move_loc(idx, self.loader.vm_config().check_invariant_in_swap_loc)?;
                let (bytes, layout) = self.serialize_return_value(module_store, &ty, local_val)?;
                Ok((idx as LocalIndex, bytes, layout))
            })
            .collect::<PartialVMResult<_>>()
            .map_err(|e| e.finish(Location::Undefined))?;

        // locals should not be dropped until all return values are serialized
        drop(dummy_locals);

        Ok(SerializedReturnValues {
            mutable_reference_outputs: serialized_mut_ref_outputs,
            return_values: serialized_return_values,
        })
    }

    pub(crate) fn execute_function_instantiation(
        &self,
        func: LoadedFunction,
        serialized_args: Vec<impl Borrow<[u8]>>,
        data_store: &mut TransactionDataCache,
        module_store: &ModuleStorageAdapter,
        gas_meter: &mut impl GasMeter,
        traversal_context: &mut TraversalContext,
        extensions: &mut NativeContextExtensions,
    ) -> VMResult<SerializedReturnValues> {
        self.execute_function_impl(
            func,
            serialized_args,
            data_store,
            module_store,
            gas_meter,
            traversal_context,
            extensions,
        )
    }

    pub(crate) fn execute_script(
        &self,
        script: impl Borrow<[u8]>,
        ty_args: Vec<TypeTag>,
        serialized_args: Vec<impl Borrow<[u8]>>,
        data_store: &mut TransactionDataCache,
        module_store: &ModuleStorageAdapter,
        gas_meter: &mut impl GasMeter,
        traversal_context: &mut TraversalContext,
        extensions: &mut NativeContextExtensions,
    ) -> VMResult<()> {
        // Load the script first, verify it, and then execute the entry-point main function.
        let main = self
            .loader
            .load_script(script.borrow(), &ty_args, data_store, module_store)?;
        self.execute_function_impl(
            main,
            serialized_args,
            data_store,
            module_store,
            gas_meter,
            traversal_context,
            extensions,
        )?;
        Ok(())
    }

    pub(crate) fn loader(&self) -> &Loader {
        &self.loader
    }

    pub(crate) fn module_storage(&self) -> Arc<dyn ModuleStorage> {
        self.module_cache.clone() as Arc<dyn ModuleStorage>
    }
}<|MERGE_RESOLUTION|>--- conflicted
+++ resolved
@@ -358,20 +358,13 @@
         traversal_context: &mut TraversalContext,
         extensions: &mut NativeContextExtensions,
     ) -> VMResult<SerializedReturnValues> {
-<<<<<<< HEAD
+        let LoadedFunction { ty_args, function } = func;
         let ty_builder = self.loader().ty_builder();
-
-        let param_tys = param_tys
-            .into_iter()
-            .map(|ty| ty_builder.create_ty_with_subst(&ty, &ty_args))
-=======
-        let LoadedFunction { ty_args, function } = func;
 
         let param_tys = function
             .param_tys()
             .iter()
-            .map(|ty| ty.subst(&ty_args))
->>>>>>> 71647131
+            .map(|ty| ty_builder.create_ty_with_subst(ty, &ty_args))
             .collect::<PartialVMResult<Vec<_>>>()
             .map_err(|err| err.finish(Location::Undefined))?;
         let mut_ref_args = param_tys
@@ -385,16 +378,10 @@
         let (mut dummy_locals, deserialized_args) = self
             .deserialize_args(module_store, param_tys, serialized_args)
             .map_err(|e| e.finish(Location::Undefined))?;
-<<<<<<< HEAD
-        let return_tys = return_tys
-            .into_iter()
-            .map(|ty| ty_builder.create_ty_with_subst(&ty, &ty_args))
-=======
         let return_tys = function
             .return_tys()
             .iter()
-            .map(|ty| ty.subst(&ty_args))
->>>>>>> 71647131
+            .map(|ty| ty_builder.create_ty_with_subst(ty, &ty_args))
             .collect::<PartialVMResult<Vec<_>>>()
             .map_err(|err| err.finish(Location::Undefined))?;
 
