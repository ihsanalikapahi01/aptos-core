// Copyright © Aptos Foundation
// Parts of the project are originally copyright © Meta Platforms, Inc.
// SPDX-License-Identifier: Apache-2.0

//! Implementation of the unary RPC protocol as per [AptosNet wire protocol v1].
//!
//! ## Design:
//!
//! The unary RPC protocol is implemented here as two independent async completion
//! queues: [`InboundRpcs`] and [`OutboundRpcs`].
//!
//! The `InboundRpcs` queue is responsible for handling inbound rpc requests
//! off-the-wire, forwarding the request to the application layer, waiting for
//! the application layer's response, and then enqueuing the rpc response to-be
//! written over-the-wire.
//!
//! Likewise, the `OutboundRpcs` queue is responsible for handling outbound rpc
//! requests from the application layer, enqueuing the request for writing onto
//! the wire, waiting for a corresponding rpc response, and then notifying the
//! requestor of the arrived response message.
//!
//! Both `InboundRpcs` and `OutboundRpcs` are owned and driven by the [`Peer`]
//! actor. This has a few implications. First, it means that each connection has
//! its own pair of local rpc completion queues; the queues are _not_ shared
//! across connections. Second, the queues don't do any IO work. They're purely
//! driven by the owning `Peer` actor, who calls `handle_` methods on new
//! [`NetworkMessage`] arrivals and polls for completed rpc requests. The queues
//! also do not write to the wire directly; instead, they're given a reference to
//! the [`Peer`] actor's write queue, which they can enqueue a new outbound
//! [`NetworkMessage`] onto.
//!
//! ## Timeouts:
//!
//! Both inbound and outbound requests have mandatory timeouts. The tasks in the
//! async completion queues are each wrapped in a `timeout` future, which causes
//! the task to complete with an error if the task isn't fulfilled before the
//! deadline.
//!
//! ## Limits:
//!
//! We limit the number of pending inbound and outbound RPC tasks to ensure that
//! resource usage is bounded.
//!
//! [AptosNet wire protocol v1]: https://github.com/aptos-labs/aptos-core/blob/main/specifications/network/messaging-v1.md
//! [`Peer`]: crate::peer::Peer

use crate::{
<<<<<<< HEAD
    // counters::{
    //     self, network_application_inbound_traffic, network_application_outbound_traffic,
    //     CANCELED_LABEL, DECLINED_LABEL, FAILED_LABEL, RECEIVED_LABEL, REQUEST_LABEL,
    //     RESPONSE_LABEL, SENT_LABEL,
    // },
=======
    counters::{
        self, network_application_inbound_traffic, network_application_outbound_traffic,
        CANCELED_LABEL, DECLINED_LABEL, EXPIRED_LABEL, FAILED_LABEL, INBOUND_LABEL, OUTBOUND_LABEL,
        RECEIVED_LABEL, REQUEST_LABEL, RESPONSE_LABEL, SENT_LABEL,
    },
>>>>>>> d94a33a9
    logging::NetworkSchema,
    // peer::PeerNotification,
    protocols::{
        network::SerializedRequest,
        wire::messaging::v1::{NetworkMessage, Priority, RequestId, RpcRequest, RpcResponse},
    },
    ProtocolId,
};
use anyhow::anyhow;
// use aptos_channels::aptos_channel;
use aptos_config::network_id::NetworkContext;
use aptos_id_generator::{IdGenerator, U32IdGenerator};
use aptos_logger::prelude::*;
use aptos_metrics_core::{Histogram,HistogramVec,register_histogram_vec};
use aptos_short_hex_str::AsShortHexStr;
use aptos_time_service::{timeout, TimeService, TimeServiceTrait};
use aptos_types::PeerId;
use bytes::Bytes;
use error::RpcError;
use futures::{
    channel::oneshot,
    future::{BoxFuture, FusedFuture, Future, FutureExt},
    sink::SinkExt,
    stream::{FuturesUnordered, StreamExt},
};
use once_cell::sync::Lazy;
use serde::Serialize;
use std::{cmp::PartialEq, collections::HashMap, fmt::Debug, time::Duration};

pub mod error;

/// A wrapper struct for an inbound rpc request and its associated context.
#[derive(Debug)]
pub struct InboundRpcRequest {
    /// The [`ProtocolId`] for which of our upstream application modules should
    /// handle (i.e., deserialize and then respond to) this inbound rpc request.
    ///
    /// For example, if `protocol_id == ProtocolId::ConsensusRpcBcs`, then this
    /// inbound rpc request will be dispatched to consensus for handling.
    pub protocol_id: ProtocolId,
    /// The serialized request data received from the sender. At this layer in
    /// the stack, the request data is just an opaque blob and will only be fully
    /// deserialized later in the handling application module.
    pub data: Bytes,
    /// Channel over which the rpc response is sent from the upper application
    /// layer to the network rpc layer.
    ///
    /// The rpc actor holds onto the receiving end of this channel, awaiting the
    /// response from the upper layer. If there is an error in, e.g.,
    /// deserializing the request, the upper layer should send an [`RpcError`]
    /// down the channel to signify that there was an error while handling this
    /// rpc request. Currently, we just log these errors and drop the request.
    ///
    /// The upper client layer should be prepared for `res_tx` to be disconnected
    /// when trying to send their response, as the rpc call might have timed out
    /// while handling the request.
    pub res_tx: oneshot::Sender<Result<Bytes, RpcError>>,
}

impl SerializedRequest for InboundRpcRequest {
    fn protocol_id(&self) -> ProtocolId {
        self.protocol_id
    }

    fn data(&self) -> &Bytes {
        &self.data
    }
}

/// A wrapper struct for an outbound rpc request and its associated context.
#[derive(Debug, Serialize)]
pub struct OutboundRpcRequest {
    /// The remote peer's application module that should handle our outbound rpc
    /// request.
    ///
    /// For example, if `protocol_id == ProtocolId::ConsensusRpcBcs`, then this
    /// outbound rpc request should be handled by the remote peer's consensus
    /// application module.
    pub protocol_id: ProtocolId,
    /// The serialized request data to be sent to the receiver. At this layer in
    /// the stack, the request data is just an opaque blob.
    #[serde(skip)]
    pub data: Bytes,
    /// Channel over which the rpc response is sent from the rpc layer to the
    /// upper client layer.
    ///
    /// If there is an error while performing the rpc protocol, e.g., the remote
    /// peer drops the connection, we will send an [`RpcError`] over the channel.
    #[serde(skip)]
    pub res_tx: oneshot::Sender<Result<Bytes, RpcError>>,
    /// The timeout duration for the entire rpc call. If the timeout elapses, the
    /// rpc layer will send an [`RpcError::TimedOut`] error over the
    /// `res_tx` channel to the upper client layer.
    pub timeout: Duration,
}

impl SerializedRequest for OutboundRpcRequest {
    fn protocol_id(&self) -> ProtocolId {
        self.protocol_id
    }

    fn data(&self) -> &Bytes {
        &self.data
    }
}

impl PartialEq for InboundRpcRequest {
    fn eq(&self, other: &Self) -> bool {
        self.protocol_id == other.protocol_id && self.data == other.data
    }
}

/// `InboundRpcs` handles new inbound rpc requests off the wire, notifies the
/// `PeerManager` of the new request, and stores the pending response on a queue.
/// If the response eventually completes, `InboundRpc` records some metrics and
/// enqueues the response message onto the outbound write queue.
///
/// There is one `InboundRpcs` handler per [`Peer`](crate::peer::Peer).
pub struct InboundRpcs {
    /// The network instance this Peer actor is running under.
    network_context: NetworkContext,
    /// A handle to a time service for easily mocking time-related operations.
    time_service: TimeService,
    /// The PeerId of this connection's remote peer. Used for logging.
    remote_peer_id: PeerId,
    /// The core async queue of pending inbound rpc tasks. The tasks are driven
    /// to completion by the `InboundRpcs::next_completed_response()` method.
    inbound_rpc_tasks: FuturesUnordered<BoxFuture<'static, Result<RpcResponse, RpcError>>>,
    /// A blanket timeout on all inbound rpc requests. If the application handler
    /// doesn't respond to the request before this timeout, the request will be
    /// dropped.
    inbound_rpc_timeout: Duration,
    /// Only allow this many concurrent inbound rpcs at one time from this remote
    /// peer.  New inbound requests exceeding this limit will be dropped.
    max_concurrent_inbound_rpcs: u32,
}

impl InboundRpcs {
    pub fn new(
        network_context: NetworkContext,
        time_service: TimeService,
        remote_peer_id: PeerId,
        inbound_rpc_timeout: Duration,
        max_concurrent_inbound_rpcs: u32,
    ) -> Self {
        Self {
            network_context,
            time_service,
            remote_peer_id,
            inbound_rpc_tasks: FuturesUnordered::new(),
            inbound_rpc_timeout,
            max_concurrent_inbound_rpcs,
        }
    }

    // TODO: reimplement receiving an RpcRequest and staging the reply
    // /// Handle a new inbound `RpcRequest` message off the wire.
    // pub fn handle_inbound_request(
    //     &mut self,
    //     peer_notifs_tx: &mut aptos_channel::Sender<ProtocolId, PeerNotification>,
    //     request: RpcRequest,
    // ) -> Result<(), RpcError> {
    //     let network_context = &self.network_context;
    //
    //     // Drop new inbound requests if our completion queue is at capacity.
    //     if self.inbound_rpc_tasks.len() as u32 == self.max_concurrent_inbound_rpcs {
    //         // Increase counter of declined responses and log warning.
    //         counters::rpc_messages(network_context, RESPONSE_LABEL, DECLINED_LABEL).inc();
    //         return Err(RpcError::TooManyPending(self.max_concurrent_inbound_rpcs));
    //     }
    //
    //     let protocol_id = request.protocol_id;
    //     let request_id = request.request_id;
    //     let priority = request.priority;
    //     let req_len = request.raw_request.len() as u64;
    //
    //     trace!(
    //         NetworkSchema::new(network_context).remote_peer(&self.remote_peer_id),
    //         "{} Received inbound rpc request from peer {} with request_id {} and protocol_id {}",
    //         network_context,
    //         self.remote_peer_id.short_str(),
    //         request_id,
    //         protocol_id,
    //     );
    //
    //     // Collect counters for received request.
    //     counters::rpc_messages(network_context, REQUEST_LABEL, RECEIVED_LABEL).inc();
    //     counters::rpc_bytes(network_context, REQUEST_LABEL, RECEIVED_LABEL).inc_by(req_len);
    //     network_application_inbound_traffic(self.network_context, protocol_id, req_len);
    //     let timer =
    //         counters::inbound_rpc_handler_latency(network_context, protocol_id).start_timer();
    //
    //     // Foward request to PeerManager for handling.
    //     let (response_tx, response_rx) = oneshot::channel();
    //     let notif = PeerNotification::RecvRpc(InboundRpcRequest {
    //         protocol_id,
    //         data: Bytes::from(request.raw_request),
    //         res_tx: response_tx,
    //     });
    //     if let Err(err) = peer_notifs_tx.push(protocol_id, notif) {
    //         counters::rpc_messages(network_context, RESPONSE_LABEL, FAILED_LABEL).inc();
    //         return Err(err.into());
    //     }
    //
    //     // Create a new task that waits for a response from the upper layer with a timeout.
    //     let inbound_rpc_task = self
    //         .time_service
    //         .timeout(self.inbound_rpc_timeout, response_rx)
    //         .map(move |result| {
    //             // Flatten the errors
    //             let maybe_response = match result {
    //                 Ok(Ok(Ok(response_bytes))) => Ok(RpcResponse {
    //                     request_id,
    //                     priority,
    //                     raw_response: Vec::from(response_bytes.as_ref()),
    //                 }),
    //                 Ok(Ok(Err(err))) => Err(err),
    //                 Ok(Err(oneshot::Canceled)) => Err(RpcError::UnexpectedResponseChannelCancel),
    //                 Err(timeout::Elapsed) => Err(RpcError::TimedOut),
    //             };
    //             // Only record latency of successful requests
    //             match maybe_response {
    //                 Ok(_) => timer.stop_and_record(),
    //                 Err(_) => timer.stop_and_discard(),
    //             };
    //             maybe_response
    //         })
    //         .boxed();
    //
    //     // Add that task to the inbound completion queue. These tasks are driven
    //     // forward by `Peer` awaiting `self.next_completed_response()`.
    //     self.inbound_rpc_tasks.push(inbound_rpc_task);
    //
    //     Ok(())
    // }

    /// Method for `Peer` actor to drive the pending inbound rpc tasks forward.
    /// The returned `Future` is a `FusedFuture` so it works correctly in a
    /// `futures::select!`.
    pub fn next_completed_response(
        &mut self,
    ) -> impl Future<Output = Result<RpcResponse, RpcError>> + FusedFuture + '_ {
        self.inbound_rpc_tasks.select_next_some()
    }

    // /// Handle a completed response from the application handler. If successful,
    // /// we update the appropriate counters and enqueue the response message onto
    // /// the outbound write queue.
    // pub async fn send_outbound_response(
    //     &mut self,
    //     // write_reqs_tx: &mut aptos_channels::Sender<NetworkMessage>,
    //     maybe_response: Result<RpcResponse, RpcError>,
    // ) -> Result<(), RpcError> {
    //     let network_context = &self.network_context;
    //     let response = match maybe_response {
    //         Ok(response) => response,
    //         Err(err) => {
    //             // counters::rpc_messages(network_context, RESPONSE_LABEL, FAILED_LABEL).inc();
    //             return Err(err);
    //         },
    //     };
    //     let res_len = response.raw_response.len() as u64;
    //
    //     // Send outbound response to remote peer.
    //     trace!(
    //         NetworkSchema::new(network_context).remote_peer(&self.remote_peer_id),
    //         "{} Sending rpc response to peer {} for request_id {}",
    //         network_context,
    //         self.remote_peer_id.short_str(),
    //         response.request_id,
    //     );
    //     let message = NetworkMessage::RpcResponse(response);
    //     // TODO: rebuild in non-channel way
    //     //write_reqs_tx.send(message).await?;
    //
    //     // Collect counters for sent response.
    //     // counters::rpc_messages(network_context, RESPONSE_LABEL, SENT_LABEL).inc();
    //     // counters::rpc_bytes(network_context, RESPONSE_LABEL, SENT_LABEL).inc_by(res_len);
    //     Ok(())
    // }
}

/// `OutboundRpcs` handles new outbound rpc requests made from the application layer.
///
/// There is one `OutboundRpcs` handler per [`Peer`](crate::peer::Peer).
pub struct OutboundRpcs {
    /// The network instance this Peer actor is running under.
    network_context: NetworkContext,
    /// A handle to a time service for easily mocking time-related operations.
    time_service: TimeService,
    /// The PeerId of this connection's remote peer. Used for logging.
    remote_peer_id: PeerId,
    /// Generates the next RequestId to use for the next outbound RPC. Note that
    /// request ids are local to each connection.
    request_id_gen: U32IdGenerator,
    /// A completion queue of pending outbound rpc tasks. Each task waits for
    /// either a successful `RpcResponse` message, handed to it via the channel
    /// in `pending_outbound_rpcs`, or waits for a timeout or cancellation
    /// notification. After completion, the task will yield its `RequestId` and
    /// other metadata (success/failure, success latency, response length) via
    /// the future from `next_completed_request`.
    outbound_rpc_tasks:
        FuturesUnordered<BoxFuture<'static, (RequestId, Result<(f64, u64), RpcError>)>>,
    /// Maps a `RequestId` into a handle to a task in the `outbound_rpc_tasks`
    /// completion queue. When a new `RpcResponse` message comes in, we will use
    /// this map to notify the corresponding task that its response has arrived.
    pending_outbound_rpcs: HashMap<RequestId, (ProtocolId, oneshot::Sender<RpcResponse>)>,
    /// Only allow this many concurrent outbound rpcs at one time from this remote
    /// peer. New outbound requests exceeding this limit will be dropped.
    max_concurrent_outbound_rpcs: u32,
}

impl OutboundRpcs {
    pub fn new(
        network_context: NetworkContext,
        time_service: TimeService,
        remote_peer_id: PeerId,
        max_concurrent_outbound_rpcs: u32,
    ) -> Self {
        Self {
            network_context,
            time_service,
            remote_peer_id,
            request_id_gen: U32IdGenerator::new(),
            outbound_rpc_tasks: FuturesUnordered::new(),
            pending_outbound_rpcs: HashMap::new(),
            max_concurrent_outbound_rpcs,
        }
    }

    /// Handle a new outbound rpc request from the application layer.
    pub async fn handle_outbound_request(
        &mut self,
        request: OutboundRpcRequest,
        write_reqs_tx: &mut tokio::sync::mpsc::Sender<NetworkMessage>,
    ) -> Result<(), RpcError> {
        let network_context = &self.network_context;
        let peer_id = &self.remote_peer_id;

        // Unpack request.
        let OutboundRpcRequest {
            protocol_id,
            data: request_data,
            timeout,
            res_tx: mut application_response_tx,
        } = request;
        let req_len = request_data.len() as u64;

        // Drop the outbound request if the application layer has already canceled.
        if application_response_tx.is_canceled() {
            // counters::rpc_messages(network_context, REQUEST_LABEL, CANCELED_LABEL).inc();
            return Err(RpcError::UnexpectedResponseChannelCancel);
        }

        // Drop new outbound requests if our completion queue is at capacity.
        if self.outbound_rpc_tasks.len() == self.max_concurrent_outbound_rpcs as usize {
            // counters::rpc_messages(network_context, REQUEST_LABEL, DECLINED_LABEL).inc();
            // Notify application that their request was dropped due to capacity.
            let err = Err(RpcError::TooManyPending(self.max_concurrent_outbound_rpcs));
            let _ = application_response_tx.send(err);
            return Err(RpcError::TooManyPending(self.max_concurrent_outbound_rpcs));
        }

        let request_id = self.request_id_gen.next();

        trace!(
            NetworkSchema::new(network_context).remote_peer(peer_id),
            "{} Sending outbound rpc request with request_id {} and protocol_id {} to {}",
            network_context,
            request_id,
            protocol_id,
            peer_id.short_str(),
        );

        // Start timer to collect outbound RPC latency.
        let timer = outbound_rpc_request_latency(network_context, protocol_id).start_timer();

        // Enqueue rpc request message onto outbound write queue.
        let message = NetworkMessage::RpcRequest(RpcRequest {
            protocol_id,
            request_id,
            priority: Priority::default(),
            raw_request: Vec::from(request_data.as_ref()),
        });
        write_reqs_tx.send(message).await?;

        // Collect counters for requests sent.
        // counters::rpc_messages(network_context, REQUEST_LABEL, SENT_LABEL).inc();
        // counters::rpc_bytes(network_context, REQUEST_LABEL, SENT_LABEL).inc_by(req_len);
        // network_application_outbound_traffic(self.network_context, protocol_id, req_len);

        // Create channel over which response is delivered to outbound_rpc_task.
        let (response_tx, response_rx) = oneshot::channel::<RpcResponse>();

        // Store send-side in the pending map so we can notify outbound_rpc_task
        // when the rpc response has arrived.
        self.pending_outbound_rpcs
            .insert(request_id, (protocol_id, response_tx));

        // A future that waits for the rpc response with a timeout. We create the
        // timeout out here to start the timer as soon as we push onto the queue
        // (as opposed to whenever it first gets polled on the queue).
        let wait_for_response = self
            .time_service
            .timeout(timeout, response_rx)
            .map(|result| {
                // Flatten errors.
                match result {
                    Ok(Ok(response)) => Ok(Bytes::from(response.raw_response)),
                    Ok(Err(oneshot::Canceled)) => Err(RpcError::UnexpectedResponseChannelCancel),
                    Err(timeout::Elapsed) => Err(RpcError::TimedOut),
                }
            });

        // A future that waits for the response and sends it to the application.
        let notify_application = async move {
            // This future will complete if the application layer cancels the request.
            let mut cancellation = application_response_tx.cancellation().fuse();
            // Pin the response future to the stack so we don't have to box it.
            tokio::pin!(wait_for_response);

            futures::select! {
                maybe_response = wait_for_response => {
                    // TODO(philiphayes): Clean up RpcError. Effectively need to
                    // clone here to pass the result up to application layer, but
                    // RpcError is not currently cloneable.
                    let result_copy = match &maybe_response {
                        Ok(response) => Ok(response.len() as u64),
                        Err(err) => Err(RpcError::Error(anyhow!(err.to_string()))),
                    };
                    // Notify the application of the results.
                    application_response_tx.send(maybe_response).map_err(|_| RpcError::UnexpectedResponseChannelCancel)?;
                    result_copy
                }
                _ = cancellation => Err(RpcError::UnexpectedResponseChannelCancel),
            }
        };

        let outbound_rpc_task = async move {
            // Always return the request_id so we can garbage collect the
            // pending_outbound_rpcs map.
            match notify_application.await {
                Ok(response_len) => {
                    let latency = timer.stop_and_record();
                    (request_id, Ok((latency, response_len)))
                },
                Err(err) => {
                    // don't record
                    timer.stop_and_discard();
                    (request_id, Err(err))
                },
            }
        };

        self.outbound_rpc_tasks.push(outbound_rpc_task.boxed());
        Ok(())
    }

    /// Method for `Peer` actor to drive the pending outbound rpc tasks forward.
    /// The returned `Future` is a `FusedFuture` so it works correctly in a
    /// `futures::select!`.
    pub fn next_completed_request(
        &mut self,
    ) -> impl Future<Output = (RequestId, Result<(f64, u64), RpcError>)> + FusedFuture + '_ {
        self.outbound_rpc_tasks.select_next_some()
    }

    /// Handle a newly completed task from the `self.outbound_rpc_tasks` queue.
    /// At this point, the application layer's request has already been fulfilled;
    /// we just need to clean up this request and update some counters.
    pub fn handle_completed_request(
        &mut self,
        request_id: RequestId,
        result: Result<(f64, u64), RpcError>,
    ) {
        // Remove request_id from pending_outbound_rpcs if not already removed.
        //
        // We don't care about the value from `remove` here. If the request
        // timed-out or was canceled, it will still be in the pending map.
        // Otherwise, if we received a response for our request, we will have
        // removed and triggered the oneshot from the pending map, notifying us.
        let _ = self.pending_outbound_rpcs.remove(&request_id);

        let network_context = &self.network_context;
        let peer_id = &self.remote_peer_id;

        match result {
            Ok((latency, request_len)) => {
                // counters::rpc_messages(network_context, RESPONSE_LABEL, RECEIVED_LABEL).inc();
                // counters::rpc_bytes(network_context, RESPONSE_LABEL, RECEIVED_LABEL)
                //     .inc_by(request_len);

                trace!(
                    NetworkSchema::new(network_context).remote_peer(peer_id),
                    "{} Received response for request_id {} from peer {} \
                     with {:.6} seconds of latency",
                    network_context,
                    request_id,
                    peer_id.short_str(),
                    latency,
                );
            },
            Err(error) => {
                if let RpcError::UnexpectedResponseChannelCancel = error {
                    // We don't log when the application has dropped the RPC
                    // response channel because this is often expected (e.g.,
                    // on state sync subscription requests that timeout).
                    // counters::rpc_messages(network_context, REQUEST_LABEL, CANCELED_LABEL).inc();
                } else {
                    // counters::rpc_messages(network_context, REQUEST_LABEL, FAILED_LABEL).inc();
                    warn!(
                        NetworkSchema::new(network_context).remote_peer(peer_id),
                        "{} Error making outbound RPC request to {} (request_id {}). Error: {}",
                        network_context,
                        peer_id.short_str(),
                        request_id,
                        error
                    );
                }
            },
        }
    }

    /// Handle a new inbound `RpcResponse` message. If we have a pending request
    /// with a matching request id in the `pending_outbound_rpcs` map, this will
    /// trigger that corresponding task to wake up and complete in
    /// `handle_completed_request`.
    pub fn handle_inbound_response(&mut self, response: RpcResponse) {
        let network_context = &self.network_context;
        let peer_id = &self.remote_peer_id;
        let request_id = response.request_id;

        let is_canceled = if let Some((protocol_id, response_tx)) =
            self.pending_outbound_rpcs.remove(&request_id)
        {
            // TODO: rebuild counters
            // network_application_inbound_traffic(
            //     self.network_context,
            //     protocol_id,
            //     response.raw_response.len() as u64,
            // );
            response_tx.send(response).is_err()
        } else {
            true
        };

        if is_canceled {
            debug!(
                NetworkSchema::new(network_context).remote_peer(peer_id),
                request_id = request_id,
                "{} Received response for expired request_id {} from {}. Discarding.",
                network_context,
                request_id,
                peer_id.short_str(),
            );
            counters::rpc_messages(
                network_context,
                RESPONSE_LABEL,
                INBOUND_LABEL,
                EXPIRED_LABEL,
            )
            .inc();
        } else {
            trace!(
                NetworkSchema::new(network_context).remote_peer(peer_id),
                request_id = request_id,
                "{} Notified pending outbound rpc task of inbound response for request_id {} from {}",
                network_context,
                request_id,
                peer_id.short_str(),
            );
        }
    }
}

pub static APTOS_NETWORK_OUTBOUND_RPC_REQUEST_LATENCY: Lazy<HistogramVec> = Lazy::new(|| {
    register_histogram_vec!(
        "aptos_network_outbound_rpc_request_latency_seconds",
        "Outbound RPC request latency in seconds",
        &["role_type", "network_id", "peer_id", "protocol_id"]
    )
        .unwrap()
});

pub fn outbound_rpc_request_latency(
    network_context: &NetworkContext,
    protocol_id: ProtocolId,
) -> Histogram {
    APTOS_NETWORK_OUTBOUND_RPC_REQUEST_LATENCY.with_label_values(&[
        network_context.role().as_str(),
        network_context.network_id().as_str(),
        network_context.peer_id().short_str().as_str(),
        protocol_id.as_str(),
    ])
}<|MERGE_RESOLUTION|>--- conflicted
+++ resolved
@@ -45,19 +45,11 @@
 //! [`Peer`]: crate::peer::Peer
 
 use crate::{
-<<<<<<< HEAD
-    // counters::{
-    //     self, network_application_inbound_traffic, network_application_outbound_traffic,
-    //     CANCELED_LABEL, DECLINED_LABEL, FAILED_LABEL, RECEIVED_LABEL, REQUEST_LABEL,
-    //     RESPONSE_LABEL, SENT_LABEL,
-    // },
-=======
     counters::{
         self, network_application_inbound_traffic, network_application_outbound_traffic,
         CANCELED_LABEL, DECLINED_LABEL, EXPIRED_LABEL, FAILED_LABEL, INBOUND_LABEL, OUTBOUND_LABEL,
         RECEIVED_LABEL, REQUEST_LABEL, RESPONSE_LABEL, SENT_LABEL,
     },
->>>>>>> d94a33a9
     logging::NetworkSchema,
     // peer::PeerNotification,
     protocols::{
